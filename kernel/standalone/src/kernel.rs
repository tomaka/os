// Copyright (C) 2019-2020  Pierre Krieger
//
// This program is free software: you can redistribute it and/or modify
// it under the terms of the GNU General Public License as published by
// the Free Software Foundation, either version 3 of the License, or
// (at your option) any later version.
//
// This program is distributed in the hope that it will be useful,
// but WITHOUT ANY WARRANTY; without even the implied warranty of
// MERCHANTABILITY or FITNESS FOR A PARTICULAR PURPOSE.  See the
// GNU General Public License for more details.
//
// You should have received a copy of the GNU General Public License
// along with this program.  If not, see <https://www.gnu.org/licenses/>.

//! Main kernel module.
//!
//! # Usage
//!
//! - Create a type that implements the [`PlatformSpecific`] trait.
//! - From one CPU, create a [`Kernel`] with [`Kernel::init`].
//! - Share the newly-created [`Kernel`] between CPUs, and call [`Kernel::run`] once for each CPU.
//!

use crate::arch::PlatformSpecific;

use alloc::sync::Arc;
use core::{
    marker::PhantomData,
    sync::atomic::{AtomicBool, Ordering},
};
use redshirt_core::{build_wasm_module, module::ModuleHash, System};

/// Main struct of this crate. Runs everything.
pub struct Kernel<TPlat> {
    system: System<'static>,
    /// Phantom data so that we can keep the platform specific generic parameter.
    marker: PhantomData<TPlat>,
}

impl<TPlat> Kernel<TPlat>
where
    TPlat: PlatformSpecific,
{
    /// Initializes a new `Kernel`.
    pub fn init(platform_specific: TPlat) -> Self {
        let platform_specific = Arc::pin(platform_specific);

        // TODO: don't do this on platforms that don't have PCI?
        let pci_devices = unsafe { crate::pci::pci::init_cam_pci() };

        let mut system_builder = redshirt_core::system::SystemBuilder::new()
            .with_native_program(crate::hardware::HardwareHandler::new(
                platform_specific.clone(),
            ))
            .with_native_program(crate::time::TimeHandler::new(platform_specific.clone()))
            .with_native_program(crate::random::native::RandomNativeProgram::new(
                platform_specific.clone(),
            ))
            .with_native_program(crate::pci::native::PciNativeProgram::new(
                pci_devices,
                platform_specific.clone(),
            ))
            .with_native_program(crate::klog::KernelLogNativeProgram::new(
                platform_specific.clone(),
            ))
            .with_startup_process(build_wasm_module!(
                "../../../modules/p2p-loader",
                "modules-loader"
            ))
<<<<<<< HEAD
            .with_startup_process(build_wasm_module!("../../../modules/usb-controller-driver"))
            // TODO: commented out because it is too verbose ; restore
            //.with_startup_process(build_wasm_module!("../../../modules/pci-printer"))
=======
            .with_startup_process(build_wasm_module!("../../../modules/compositor"))
            .with_startup_process(build_wasm_module!("../../../modules/pci-printer"))
>>>>>>> 315c457c
            .with_startup_process(build_wasm_module!("../../../modules/log-to-kernel"))
            .with_startup_process(build_wasm_module!("../../../modules/http-server"))
            .with_startup_process(build_wasm_module!("../../../modules/hello-world"))
            .with_startup_process(build_wasm_module!("../../../modules/network-manager"))
            .with_startup_process(build_wasm_module!("../../../modules/e1000"));

        // TODO: remove the cfg guards once rpi-framebuffer is capable of auto-detecting whether
        // it should enable itself
        #[cfg(any(target_arch = "arm", target_arch = "aarch64"))]
        {
            system_builder = system_builder
                .with_startup_process(build_wasm_module!("../../../modules/rpi-framebuffer"))
        }

        // TODO: temporary; uncomment to test
        /*system_builder = system_builder.with_main_program(
            ModuleHash::from_base58("FWMwRMQCKdWVDdKyx6ogQ8sXuoeDLNzZxniRMyD5S71").unwrap(),
        );*/

        Kernel {
            system: system_builder.build().expect("failed to start kernel"),
            marker: PhantomData,
        }
    }

    /// Run the kernel. Must be called once per CPU.
    pub async fn run(&self) -> ! {
        loop {
            match self.system.run().await {
                redshirt_core::system::SystemRunOutcome::ProgramFinished { .. } => {}
                _ => panic!(),
            }
        }
    }
}<|MERGE_RESOLUTION|>--- conflicted
+++ resolved
@@ -68,14 +68,9 @@
                 "../../../modules/p2p-loader",
                 "modules-loader"
             ))
-<<<<<<< HEAD
             .with_startup_process(build_wasm_module!("../../../modules/usb-controller-driver"))
-            // TODO: commented out because it is too verbose ; restore
-            //.with_startup_process(build_wasm_module!("../../../modules/pci-printer"))
-=======
             .with_startup_process(build_wasm_module!("../../../modules/compositor"))
             .with_startup_process(build_wasm_module!("../../../modules/pci-printer"))
->>>>>>> 315c457c
             .with_startup_process(build_wasm_module!("../../../modules/log-to-kernel"))
             .with_startup_process(build_wasm_module!("../../../modules/http-server"))
             .with_startup_process(build_wasm_module!("../../../modules/hello-world"))
