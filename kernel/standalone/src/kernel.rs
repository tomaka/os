--- conflicted
+++ resolved
@@ -76,31 +76,19 @@
         )
         .unwrap();
 
-<<<<<<< HEAD
         let rpi_fb_module = redshirt_core::module::Module::from_bytes(
-            &include_bytes!("../../../modules/target/wasm32-wasi/release/rpi-framebuffer.wasm")[..],
+            &include_bytes!("../../../modules/target/wasm32-unknown-unknown/release/rpi-framebuffer.wasm")[..],
         )
         .unwrap();
 
-        let mut system =
-            redshirt_wasi_hosted::register_extrinsics(redshirt_core::system::SystemBuilder::new())
-                .with_interface_handler(redshirt_hardware_interface::ffi::INTERFACE)
-                .with_startup_process(stdout_module)
-                .with_startup_process(hello_module)
-                .with_startup_process(rpi_fb_module)
-                .with_main_program([0; 32]) // TODO: just a test
-                .build();
-
-        let mut wasi = redshirt_wasi_hosted::WasiStateMachine::new();
-=======
         let mut system = redshirt_core::system::SystemBuilder::new()
             .with_native_program(crate::hardware::HardwareHandler::new())
             .with_native_program(crate::random::native::RandomNativeProgram::new())
             .with_startup_process(stdout_module)
             .with_startup_process(hello_module)
+            .with_startup_process(rpi_fb_module)
             .with_main_program([0; 32]) // TODO: just a test
             .build();
->>>>>>> f432fd78
 
         loop {
             // TODO: ideally the entire function would be async, and this would be an `await`,
