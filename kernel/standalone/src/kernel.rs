// Copyright (C) 2019-2020  Pierre Krieger
//
// This program is free software: you can redistribute it and/or modify
// it under the terms of the GNU General Public License as published by
// the Free Software Foundation, either version 3 of the License, or
// (at your option) any later version.
//
// This program is distributed in the hope that it will be useful,
// but WITHOUT ANY WARRANTY; without even the implied warranty of
// MERCHANTABILITY or FITNESS FOR A PARTICULAR PURPOSE.  See the
// GNU General Public License for more details.
//
// You should have received a copy of the GNU General Public License
// along with this program.  If not, see <https://www.gnu.org/licenses/>.

//! Main kernel module.
//!
//! # Usage
//!
//! - Create a type that implements the [`PlatformSpecific`] trait.
//! - From one CPU, create a [`Kernel`] with [`Kernel::init`].
//! - Share the newly-created [`Kernel`] between CPUs, and call [`Kernel::run`] once for each CPU.
//!

use crate::arch::PlatformSpecific;
use crate::klog::KLogger;

use alloc::sync::Arc;
use core::pin::Pin;
use core::sync::atomic::{AtomicBool, Ordering};
use redshirt_core::build_wasm_module;

/// Main struct of this crate. Runs everything.
pub struct Kernel<TPlat> {
    /// If true, the kernel has started running from a different thread already.
    running: AtomicBool,
    /// Platform-specific hooks.
    platform_specific: Pin<Arc<TPlat>>,
}

impl<TPlat> Kernel<TPlat>
where
    TPlat: PlatformSpecific,
{
    /// Initializes a new `Kernel`.
    pub fn init(platform_specific: TPlat) -> Self {
        Kernel {
            running: AtomicBool::new(false),
            platform_specific: Arc::pin(platform_specific),
        }
    }

    /// Run the kernel. Must be called once per CPU.
    pub async fn run(&self) -> ! {
        // We only want a single CPU to run for now.
        if self.running.swap(true, Ordering::SeqCst) {
            loop {
                futures::future::poll_fn(|_| core::task::Poll::Pending).await
            }
        }

        let mut system_builder = redshirt_core::system::SystemBuilder::new()
            .with_native_program(crate::hardware::HardwareHandler::new(
                self.platform_specific.clone(),
            ))
            .with_native_program(crate::time::TimeHandler::new(
                self.platform_specific.clone(),
            ))
            .with_native_program(crate::random::native::RandomNativeProgram::new(
                self.platform_specific.clone(),
            ))
<<<<<<< HEAD
            /*.with_startup_process(build_wasm_module!(
                "../../../modules/p2p-loader",
                "passive-node"
            ))*/
=======
            .with_native_program(crate::klog::KernelLogNativeProgram::new(
                self.platform_specific.clone(),
            ))
            .with_startup_process(build_wasm_module!(
                "../../../modules/p2p-loader",
                "passive-node"
            ))
            .with_startup_process(build_wasm_module!("../../../modules/log-to-kernel"))
>>>>>>> 428355e7
            .with_startup_process(build_wasm_module!("../../../modules/hello-world"));

        // TODO: use a better system than cfgs
        #[cfg(target_arch = "x86_64")]
        {
            system_builder = system_builder
<<<<<<< HEAD
                .with_startup_process(build_wasm_module!("../../../modules/x86-log"))
                //.with_startup_process(build_wasm_module!("../../../modules/x86-pci"))
                .with_startup_process(build_wasm_module!("../../../modules/x86-vga-vbe"))
            //.with_startup_process(build_wasm_module!("../../../modules/ne2000"))
=======
                .with_startup_process(build_wasm_module!("../../../modules/x86-pci"))
                .with_startup_process(build_wasm_module!("../../../modules/ne2000"))
>>>>>>> 428355e7
        }
        #[cfg(any(target_arch = "arm", target_arch = "aarch64"))]
        {
            system_builder = system_builder
                .with_startup_process(build_wasm_module!("../../../modules/rpi-framebuffer"))
        }

        let system = system_builder
            .with_main_program(From::from([0; 32])) // TODO: just a test
            .build()
            .expect("Failed to start kernel");

        loop {
            match system.run().await {
                redshirt_core::system::SystemRunOutcome::ProgramFinished { pid, outcome } => {
                    //console.write(&format!("Program finished {:?} => {:?}\n", pid, outcome));
                }
                _ => panic!(),
            }
        }
    }
}<|MERGE_RESOLUTION|>--- conflicted
+++ resolved
@@ -69,36 +69,23 @@
             .with_native_program(crate::random::native::RandomNativeProgram::new(
                 self.platform_specific.clone(),
             ))
-<<<<<<< HEAD
+            .with_native_program(crate::klog::KernelLogNativeProgram::new(
+                self.platform_specific.clone(),
+            ))
             /*.with_startup_process(build_wasm_module!(
                 "../../../modules/p2p-loader",
                 "passive-node"
             ))*/
-=======
-            .with_native_program(crate::klog::KernelLogNativeProgram::new(
-                self.platform_specific.clone(),
-            ))
-            .with_startup_process(build_wasm_module!(
-                "../../../modules/p2p-loader",
-                "passive-node"
-            ))
             .with_startup_process(build_wasm_module!("../../../modules/log-to-kernel"))
->>>>>>> 428355e7
             .with_startup_process(build_wasm_module!("../../../modules/hello-world"));
 
         // TODO: use a better system than cfgs
         #[cfg(target_arch = "x86_64")]
         {
             system_builder = system_builder
-<<<<<<< HEAD
-                .with_startup_process(build_wasm_module!("../../../modules/x86-log"))
                 //.with_startup_process(build_wasm_module!("../../../modules/x86-pci"))
                 .with_startup_process(build_wasm_module!("../../../modules/x86-vga-vbe"))
-            //.with_startup_process(build_wasm_module!("../../../modules/ne2000"))
-=======
-                .with_startup_process(build_wasm_module!("../../../modules/x86-pci"))
-                .with_startup_process(build_wasm_module!("../../../modules/ne2000"))
->>>>>>> 428355e7
+                //.with_startup_process(build_wasm_module!("../../../modules/ne2000"))
         }
         #[cfg(any(target_arch = "arm", target_arch = "aarch64"))]
         {
