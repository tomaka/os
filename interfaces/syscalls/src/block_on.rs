// Copyright (C) 2019-2020  Pierre Krieger
//
// This program is free software: you can redistribute it and/or modify
// it under the terms of the GNU General Public License as published by
// the Free Software Foundation, either version 3 of the License, or
// (at your option) any later version.
//
// This program is distributed in the hope that it will be useful,
// but WITHOUT ANY WARRANTY; without even the implied warranty of
// MERCHANTABILITY or FITNESS FOR A PARTICULAR PURPOSE.  See the
// GNU General Public License for more details.
//
// You should have received a copy of the GNU General Public License
// along with this program.  If not, see <https://www.gnu.org/licenses/>.

//! As explained in the crate root, the futures of this crate can only work with [`block_on`], and
//! vice-versa.
//!
//! The way it works is the following:
//!
//! - We hold a global buffer of interface messages waiting to be processed, and a global buffer
//!   of responses that have been received and that are waiting to be processed.
//!
//! - We also hold a global buffer of message IDs that we want a response for, and an associated
//!   `core::task::Waker`.
//!
//! - When one of the `Future`s gets polled, it first look whether an interface message or a
//!   response is available in one of the buffers. If not, it registers a waker using the
//!   [`register_message_waker`] function.
//!
//! - The [`block_on`] function polls the `Future` passed to it, which optionally calls
//!   [`register_message_waker`], then asks the kernel for responses to the message IDs that have
//!   been registered. Once one or more messages have come back, we poll the `Future` again.
//!   Repeat until the `Future` has ended.
//!

use crate::{
    ffi, DecodedInterfaceOrDestroyed, DecodedNotification, DecodedResponseNotification, MessageId,
};
use alloc::{collections::VecDeque, sync::Arc, vec::Vec};
use core::{
    sync::atomic::{AtomicBool, Ordering},
    task::{Context, Poll, Waker},
};
use futures::{prelude::*, task};
use hashbrown::HashMap;
use nohash_hasher::BuildNoHashHasher;
use slab::Slab;
use spin::Mutex;

/// Registers a message ID (or 1 for interface messages) and a waker. The `block_on` function will
/// then ask the kernel for a message corresponding to this ID. If one is received, the `Waker`
/// is called.
///
/// For non-interface messages, there can only ever be one registered `Waker`. Registering a
/// `Waker` a second time overrides the one previously registered.
pub(crate) fn register_message_waker(message_id: MessageId, waker: Waker) -> WakerRegistration {
    let mut state = (&*STATE).lock();

<<<<<<< HEAD
    //if message_id != From::from(1) {
    if let Some(pos) = state
        .message_ids
        .iter()
        .position(|msg| *msg == From::from(message_id))
    {
        state.wakers[pos] = waker;
        return;
=======
    let index = state.wakers.insert(Some(waker));

    if index <= state.message_ids.len() {
        state.message_ids.resize(index + 1, 0);
>>>>>>> a24db559
    }
    //}

    debug_assert_eq!(state.message_ids[index], 0);
    state.message_ids[index] = From::from(message_id);

    WakerRegistration { index }
}

pub(crate) fn remove_message_waker(message_id: MessageId) {
    assert_ne!(message_id, MessageId::from(0));
    assert_ne!(message_id, MessageId::from(1));
    let mut state = (&*STATE).lock();

    if let Some(pos) = state
        .message_ids
        .iter()
        .position(|msg| MessageId::from(*msg) == message_id)
    {
        state.wakers.remove(pos);
    }
}

/// Removes one element from the global buffer of interface messages waiting to be processed.
pub(crate) fn peek_interface_message() -> Option<DecodedInterfaceOrDestroyed> {
    let mut state = (&*STATE).lock();
    state.interface_messages_queue.pop_front()
}

/// If a response to this message ID has previously been obtained, extracts it for processing.
pub(crate) fn peek_response(msg_id: MessageId) -> Option<DecodedResponseNotification> {
    let mut state = (&*STATE).lock();
    state.pending_messages.remove(&msg_id)
}

pub(crate) struct WakerRegistration {
    /// Index within `STATE::message_ids` and `STATE::wakers`.
    index: usize,
}

impl WakerRegistration {
    /// Modifies the registered waker.
    pub fn update(&self, waker: &Waker) {
        let mut state = (&*STATE).lock();
        match &mut state.wakers[self.index] {
            Some(w) if w.will_wake(waker) => {}
            w @ _ => *w = Some(waker.clone()),
        }
    }
}

impl Drop for WakerRegistration {
    fn drop(&mut self) {
        let mut state = (&*STATE).lock();
        state.message_ids[self.index] = 0;
        state.wakers.remove(self.index);

        // Reclaim memory if possible.
        if state.wakers.is_empty() {
            state.wakers.shrink_to_fit();
            state.message_ids = Vec::new();
        }
    }
}

/// Blocks the current thread until the [`Future`](core::future::Future) passed as parameter
/// finishes.
pub fn block_on<T>(future: impl Future<Output = T>) -> T {
    futures::pin_mut!(future);

    // This `Arc<AtomicBool>` will be set to true if we are waken up during the polling.
    let woken_up = Arc::new(AtomicBool::new(false));
    let waker = {
        struct Notify(Arc<AtomicBool>);
        impl task::ArcWake for Notify {
            fn wake_by_ref(arc_self: &Arc<Self>) {
                arc_self.0.store(true, Ordering::SeqCst);
            }
        }
        task::waker(Arc::new(Notify(woken_up.clone())))
    };

    let mut context = Context::from_waker(&waker);

    loop {
        // We poll the future continuously until it is either Ready, or the waker stops being
        // invoked during the polling.
        loop {
            if let Poll::Ready(val) = Future::poll(future.as_mut(), &mut context) {
                return val;
            }

            // If the waker has been used during the polling of this future, then we have to pol
            // again.
            if woken_up.swap(false, Ordering::SeqCst) {
                continue;
            } else {
                break;
            }
        }

        let mut state = (&*STATE).lock();
        debug_assert_eq!(state.message_ids.len(), state.wakers.len());

        // `block` indicates whether we should block the thread or just peek. Always `true` during
        // the first iteration, and `false` in further iterations.
        let mut block = true;

        // We process in a loop all pending messages.
        while let Some(msg) = next_notification(&mut state.message_ids, block) {
            block = false;

            match msg {
                DecodedNotification::Response(msg) => {
                    // Value is zero-ed by the kernel.
                    debug_assert_eq!(state.message_ids[msg.index_in_list as usize], 0);
                    if let Some(waker) = state.wakers[msg.index_in_list as usize].take() {
                        waker.wake();
                    }

                    let _was_in = state.pending_messages.insert(msg.message_id, msg);
                    debug_assert!(_was_in.is_none());
                }
                DecodedNotification::Interface(msg) => {
                    // Value is zero-ed by the kernel.
                    debug_assert_eq!(state.message_ids[msg.index_in_list as usize], 0);
                    if let Some(waker) = state.wakers[msg.index_in_list as usize].take() {
                        waker.wake();
                    }

                    let msg = DecodedInterfaceOrDestroyed::Interface(msg);
                    state.interface_messages_queue.push_back(msg);
                }
                DecodedNotification::ProcessDestroyed(msg) => {
                    // Value is zero-ed by the kernel.
                    debug_assert_eq!(state.message_ids[msg.index_in_list as usize], 0);
                    if let Some(waker) = state.wakers[msg.index_in_list as usize].take() {
                        waker.wake();
                    }

                    let msg = DecodedInterfaceOrDestroyed::ProcessDestroyed(msg);
                    state.interface_messages_queue.push_back(msg);
                }
            };
        }

        debug_assert!(!block);
    }
}

lazy_static::lazy_static! {
    // TODO: we're using a Mutex, which is ok for as long as WASM doesn't have threads
    // if WASM ever gets threads and no pre-emptive multitasking, then we might spin forever
    static ref STATE: Mutex<BlockOnState> = {
        Mutex::new(BlockOnState {
            message_ids: Vec::new(),
            wakers: Slab::new(),
            pending_messages: HashMap::with_capacity_and_hasher(6, Default::default()),
            interface_messages_queue: VecDeque::with_capacity(2),
        })
    };
}

/// State of the global `block_on` mechanism.
///
/// This is instantiated only once.
struct BlockOnState {
    /// List of messages for which we are waiting for a response. A pointer to this list is passed
    /// to the kernel.
    message_ids: Vec<u64>,

    /// List whose length is identical to [`BlockOnState::messages_ids`]. For each element in
    /// [`BlockOnState::messages_ids`], contains a corresponding `Waker` that must be waken up
    /// when a response comes.
    wakers: Slab<Option<Waker>>,

    /// Queue of response messages waiting to be delivered.
    ///
    /// > **Note**: We have to maintain this queue as a global variable rather than a per-future
    /// >           channel, otherwise dropping a `Future` would silently drop messages that have
    /// >           already been received.
    pending_messages: HashMap<MessageId, DecodedResponseNotification, BuildNoHashHasher<u64>>,

    /// Queue of interface messages waiting to be delivered.
    ///
    /// > **Note**: We have to maintain this queue as a global variable rather than a per-future
    /// >           channel, otherwise dropping a `Future` would silently drop messages that have
    /// >           already been received.
    interface_messages_queue: VecDeque<DecodedInterfaceOrDestroyed>,
}

/// Checks whether a new message arrives, optionally blocking the thread.
///
/// If `block` is true, then the return value is always `Some`.
///
/// See the [`next_notification`](crate::ffi::next_notification) FFI function for the semantics of
/// `to_poll`.
pub(crate) fn next_notification(to_poll: &mut [u64], block: bool) -> Option<DecodedNotification> {
    next_notification_impl(to_poll, block)
}

#[cfg(target_arch = "wasm32")] // TODO: we should have a proper operating system name instead
fn next_notification_impl(to_poll: &mut [u64], block: bool) -> Option<DecodedNotification> {
    unsafe {
        let mut out = Vec::<u8>::with_capacity(32);
        loop {
            let ret = crate::ffi::next_notification(
                to_poll.as_mut_ptr(),
                to_poll.len() as u32,
                out.as_mut_ptr(),
                out.capacity() as u32,
                block,
            ) as usize;
            if ret == 0 {
                return None;
            }
            if ret > out.capacity() {
                out.reserve(ret);
                continue;
            }
            out.set_len(ret);
            return Some(ffi::decode_notification(&out).unwrap());
        }
    }
}

#[cfg(not(target_arch = "wasm32"))]
fn next_notification_impl(_: &mut [u64], _: bool) -> Option<DecodedNotification> {
    unimplemented!()
}<|MERGE_RESOLUTION|>--- conflicted
+++ resolved
@@ -57,23 +57,11 @@
 pub(crate) fn register_message_waker(message_id: MessageId, waker: Waker) -> WakerRegistration {
     let mut state = (&*STATE).lock();
 
-<<<<<<< HEAD
-    //if message_id != From::from(1) {
-    if let Some(pos) = state
-        .message_ids
-        .iter()
-        .position(|msg| *msg == From::from(message_id))
-    {
-        state.wakers[pos] = waker;
-        return;
-=======
     let index = state.wakers.insert(Some(waker));
 
     if index <= state.message_ids.len() {
         state.message_ids.resize(index + 1, 0);
->>>>>>> a24db559
-    }
-    //}
+    }
 
     debug_assert_eq!(state.message_ids[index], 0);
     state.message_ids[index] = From::from(message_id);
