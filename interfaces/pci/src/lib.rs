--- conflicted
+++ resolved
@@ -39,45 +39,6 @@
     }
 }
 
-<<<<<<< HEAD
-pub struct DeviceLock(ffi::PciDeviceBdf);
-
-impl DeviceLock {
-    pub async fn new(location: PciDeviceBdf) -> Result<Self, ()> {
-        unsafe {
-            let msg = ffi::PciMessage::LockDevice(location.clone());
-            let r: Result<(), ()> =
-                redshirt_syscalls::emit_message_with_response(&ffi::INTERFACE, msg)
-                    .unwrap()
-                    .await;
-            r?;
-            Ok(DeviceLock(location))
-        }
-    }
-
-    pub fn set_command(&self, bus_master: bool, memory_space: bool, io_space: bool) {
-        unsafe {
-            redshirt_syscalls::emit_message_without_response(&ffi::INTERFACE, &{
-                ffi::PciMessage::SetCommand {
-                    location: self.0.clone(),
-                    bus_master,
-                    memory_space,
-                    io_space,
-                }
-            })
-            .unwrap();
-        }
-    }
-}
-
-impl Drop for DeviceLock {
-    fn drop(&mut self) {
-        unsafe {
-            redshirt_syscalls::emit_message_without_response(&ffi::INTERFACE, &{
-                ffi::PciMessage::UnlockDevice(self.0.clone())
-            })
-            .unwrap();
-=======
 // TODO: provide a good API for all this
 
 /// Active lock of a PCI device.
@@ -100,6 +61,20 @@
         result?;
 
         Ok(PciDeviceLock { device: bdf })
+    }
+
+    pub fn set_command(&self, bus_master: bool, memory_space: bool, io_space: bool) {
+        unsafe {
+            redshirt_syscalls::emit_message_without_response(&ffi::INTERFACE, &{
+                ffi::PciMessage::SetCommand {
+                    location: self.device.clone(),
+                    bus_master,
+                    memory_space,
+                    io_space,
+                }
+            })
+            .unwrap();
+        }
     }
 
     /// Waits until the device produces an interrupt.
@@ -139,7 +114,6 @@
         unsafe {
             let msg = ffi::PciMessage::UnlockDevice(self.device.clone());
             redshirt_syscalls::emit_message_without_response(&ffi::INTERFACE, msg).unwrap();
->>>>>>> f1cf265d
         }
     }
 }