[package]
name = "redshirt-core"
version = "0.1.0"
license = "GPL-3.0-or-later"
authors = ["Pierre Krieger <pierre.krieger1708@gmail.com>"]
edition = "2018"
publish = false

[dependencies]
<<<<<<< HEAD
atomicbox = { git = "https://github.com/tomaka/atomicbox", branch = "no_std" } # TODO: https://github.com/jorendorff/atomicbox/pull/4 needs publishing
blake3 = { version = "0.1.1", default-features = false }
=======
blake3 = { version = "0.2.2", default-features = false }
>>>>>>> 576d3f52
bs58 = { version = "0.3.0", default-features = false, features = ["alloc"] }
crossbeam-queue = { version = "0.2.1", default-features = false, features = ["alloc"] }
either = { version = "1.5.3", default-features = false }
fnv = { git = "https://github.com/dflemstr/rust-fnv", default-features = false }    # TODO: https://github.com/servo/rust-fnv/pull/22
futures = { version = "0.3.1", default-features = false }      # TODO: necessary?
hashbrown = { version = "0.7.1", default-features = false }
nohash-hasher = { version = "0.2.0", default-features = false }
proc-macro-hack = "0.5.11"
redshirt-core-proc-macros = { path = "../core-proc-macros" }
redshirt-interface-interface = { path = "../interfaces/interface", default-features = false }
redshirt-loader-interface = { path = "../interfaces/loader", default-features = false }
redshirt-log-interface = { path = "../interfaces/log", default-features = false }
redshirt-random-interface = { path = "../interfaces/random", default-features = false }
redshirt-syscalls = { path = "../interfaces/syscalls", default-features = false }
redshirt-system-time-interface = { path = "../interfaces/system-time", default-features = false }
redshirt-time-interface = { path = "../interfaces/time", default-features = false }
rand = { version = "0.7", default-features = false }
rand_chacha = { version = "0.2.1", default-features = false }
rand_core = { version = "0.5.0", default-features = false }
rand_hc = { version = "0.2.0", default-features = false }
smallvec = { version = "1.0.0", default-features = false }
spin = "0.5.2"
wasi = { version = "0.9.0", default-features = false }
# TODO: https://github.com/paritytech/wasmi/issues/218
wasmi = { git = "https://github.com/tomaka/wasmi", branch = "no-std", default-features = false, features = ["core"] }

[features]
default = []
nightly = ["redshirt-core-proc-macros/nightly"]<|MERGE_RESOLUTION|>--- conflicted
+++ resolved
@@ -7,12 +7,8 @@
 publish = false
 
 [dependencies]
-<<<<<<< HEAD
-atomicbox = { git = "https://github.com/tomaka/atomicbox", branch = "no_std" } # TODO: https://github.com/jorendorff/atomicbox/pull/4 needs publishing
-blake3 = { version = "0.1.1", default-features = false }
-=======
+atomicbox = { git = "https://github.com/tomaka/atomicbox", branch = "no-std" } # TODO: https://github.com/jorendorff/atomicbox/pull/4 needs publishing
 blake3 = { version = "0.2.2", default-features = false }
->>>>>>> 576d3f52
 bs58 = { version = "0.3.0", default-features = false, features = ["alloc"] }
 crossbeam-queue = { version = "0.2.1", default-features = false, features = ["alloc"] }
 either = { version = "1.5.3", default-features = false }
