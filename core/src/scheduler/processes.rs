--- conflicted
+++ resolved
@@ -93,7 +93,7 @@
         Pid,
         TPud,
         Vec<(ThreadId, TTud)>,
-        Result<Option<wasmi::RuntimeValue>, wasmi::Trap>,
+        Result<Option<crate::WasmValue>, wasmi::Trap>,
     )>,
 }
 
@@ -130,7 +130,7 @@
     vm: vm::ProcessStateMachine<Thread>,
 
     /// Queue of threads that are ready to be resumed.
-    threads_to_resume: VecDeque<(ThreadId, TTud, Option<wasmi::RuntimeValue>)>,
+    threads_to_resume: VecDeque<(ThreadId, TTud, Option<crate::WasmValue>)>,
 
     /// If `Some`, then the process is in a dead state, the virtual machine is in a poisoned
     /// state, and we are in the process of collecting all the threads user datas into the
@@ -144,20 +144,13 @@
     dead_threads: Vec<(ThreadId, TTud)>,
 
     /// Why the process ended. Never modified once set.
-    outcome: Result<Option<wasmi::RuntimeValue>, wasmi::Trap>,
+    outcome: Result<Option<crate::WasmValue>, wasmi::Trap>,
 }
 
 /// Additional data associated to a thread. Stored within the [`vm::ProcessStateMachine`].
 struct Thread {
     /// Identifier of the thread.
     thread_id: ThreadId,
-<<<<<<< HEAD
-=======
-
-    /// Value to use when resuming. If `Some`, the process is ready for a round of running. If
-    /// `None`, then we're waiting for the user to call `resume`.
-    value_back: Option<Option<crate::WasmValue>>,
->>>>>>> 05328692
 }
 
 /// Access to a process within the collection.
@@ -849,11 +842,10 @@
 
     /// After [`RunOneOutcome::Interrupted`] is returned, use this function to feed back the value
     /// to use as the return type of the function that has been called.
-<<<<<<< HEAD
     ///
     /// This releases the [`ProcessesCollectionThread`]. The thread can now potentially be run by
     /// calling [`ProcessesCollection::run`].
-    pub fn resume(mut self, value: Option<wasmi::RuntimeValue>) {
+    pub fn resume(mut self, value: Option<crate::WasmValue>) {
         let process = self.process.take().unwrap();
         let user_data = self.user_data.take().unwrap();
 
@@ -871,10 +863,6 @@
                 true
             }
         };
-=======
-    pub fn resume(&mut self, value: Option<crate::WasmValue>) {
-        let user_data = self.inner().into_user_data();
->>>>>>> 05328692
 
         if push_to_exec_q {
             self.collection.execution_queue.push(process);
@@ -965,7 +953,7 @@
         processes.execute(&module, (), ()).unwrap();
         match futures::executor::block_on(processes.run()) {
             RunOneOutcome::ProcessFinished { outcome, .. } => {
-                assert_eq!(outcome.unwrap(), Some(wasmi::RuntimeValue::I32(5)));
+                assert!(matches!(outcome.unwrap(), Some(crate::WasmValue::I32(5))));
             }
             _ => panic!(),
         };
@@ -1012,13 +1000,13 @@
                 loop {
                     match processes.run().now_or_never() {
                         Some(RunOneOutcome::ProcessFinished { pid, outcome, .. }) => {
-                            assert_eq!(outcome.unwrap(), Some(wasmi::RuntimeValue::I32(1234)));
+                            assert!(matches!(outcome.unwrap(), Some(crate::WasmValue::I32(1234))));
                             local_finished.push(pid);
                         }
                         Some(RunOneOutcome::Interrupted {
                             thread, id: &98, ..
                         }) => {
-                            thread.resume(Some(wasmi::RuntimeValue::I32(1234)));
+                            thread.resume(Some(crate::WasmValue::I32(1234)));
                         }
                         None => break,
                         _ => panic!(),
