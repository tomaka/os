--- conflicted
+++ resolved
@@ -139,28 +139,13 @@
             match self.core.run() {
                 CoreRunOutcome::ProgramFinished {
                     process,
-<<<<<<< HEAD
-                    outcome: Ok(return_value),
+                    outcome,
                     ..
-=======
-                    return_value: _,
->>>>>>> 2a69ec42
                 } => {
                     return SystemRunOutcome::ProgramFinished {
                         pid: process,
-                        outcome: Ok(()),
+                        outcome: outcome.map(|_| ()).map_err(|err| err.into()),
                     }
-                }
-<<<<<<< HEAD
-                CoreRunOutcome::ProgramFinished { process, outcome: Err(error), .. } => {
-                    return SystemRunOutcome::ProgramCrashed { pid: process, error: error.into() }
-=======
-                CoreRunOutcome::ProgramCrashed { pid, error } => {
-                    return SystemRunOutcome::ProgramFinished {
-                        pid,
-                        outcome: Err(error),
-                    }
->>>>>>> 2a69ec42
                 }
                 CoreRunOutcome::ThreadWaitExtrinsic {
                     ref mut thread,
