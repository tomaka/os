The **redshirt** operating system is an experiment to build some kind of operating-system-like
environment where executables are all in WASM and are loaded from an IPFS-like decentralized
network.

I'm frequently telling people what my vision of an operating system would be. Now I've started
building it.

[![dependency status](https://deps.rs/repo/github/tomaka/os/status.svg)](https://deps.rs/repo/github/tomaka/os)

# How to test

There are two binaries available in this repository:

- The "hosted kernel" is a regular binary that executes WASM programs and uses the host operating
  system.
- The freestanding kernel is a multiboot2-compliant kernel that can be loaded with GRUB2 or any
  compliant bootloader.

For the hosted kernel:

```
# You need the WASI target installed:
rustup target add wasm32-wasi

# Then:
cargo run
```

For the freestanding kernel:

```
rustup target add wasm32-wasi

<<<<<<< HEAD
# From the root directory of this repository (where the `arm-freestanding.json` file is located):
RUST_TARGET_PATH=`pwd` cargo +nightly build -Z build-std=core,alloc --target arm-freestanding --package nametbd-standalone-kernel

# You now have a `target/arm-freestanding/debug/nametbd-standalone-kernel`.
# It can be loaded directly by QEMU:
qemu-system-arm -M raspi2 -m 2048 -serial stdio -kernel ./target/arm-freestanding/debug/nametbd-standalone-kernel
```

The freestanding kernel also supports x86_64:

```
RUST_TARGET_PATH=`pwd` cargo +nightly build -Z build-std=core,alloc --target x86_64-multiboot2 --package nametbd-standalone-kernel
```

Unfortunately, the `-kernel` CLI option of QEMU doesn't support the multiboot2 standard (which we use). See https://github.com/tomaka/os/issues/75.
You can however put the kernel on a CD-ROM, and boot from it:
=======
# From the root directory of this repository (where the `x86_64-multiboot2.json` file is located):
RUST_TARGET_PATH=`pwd` cargo +nightly build -Z build-std=core,alloc --target x86_64-multiboot2 --package redshirt-standalone-kernel

# You now have a `target/x86_64-multiboot2/debug/redshirt-standalone-kernel`.
# It can be loaded directly by QEMU: (Note: that's not working, see https://github.com/tomaka/os/issues/75)
qemu-system-x86_64 -kernel ./target/x86_64-multiboot2/debug/redshirt-standalone-kernel -m 1024
>>>>>>> 6376c654

```
mkdir -p iso/boot/grub
cp .github/workflows/grub.cfg iso/boot/grub
cp target/x86_64-multiboot2/debug/redshirt-standalone-kernel iso/boot/kernel
# Note: grub-mkrescue is sometimes called grub2-mkrescue
grub-mkrescue -o cdrom.iso iso
qemu-system-x86_64 -cdrom cdrom.iso -m 1024
```

# Repository structure

Short overview of the structure of the repository:

- `core` is a crate containing all the core infrastructure of interpreting WASM and inter-process
  communication. It is meant to become `#![no_std]`-compatible.
- `interfaces` contains crates that provide definitions and helpers for WASM programs to use
  (examples: `tcp` for TCP/IP, `window` for windowing).
- `kernel` contains the kernel binaries, plus crates that implement interfaces using the host's
  environment (e.g.: implements the `tcp` interface using Linux's or Window's TCP/IP).
- `modules` contains WASM programs.

# Contributing

Please note that so far this is mostly a personal project. I reserve the right to break anything
at any time.

In general, I'd gladly accept PRs that fix bugs, do some minor API improvements, fix typos, etc.
However, since this is just a prototype, anything more involved is probably a bad idea. Feel free
to get in touch if you want to contribute anything non-trivial.

# General idea

- This is an operating-system-like environment, but it could be seen as similar to a web browser
  or something similar.

- If it ever becomes a real OS, everything would be run in ring 0. Isolation is guaranteed by the
  WASM interpreter, and no hardware capability is required.

- Programs are referred to by their hash, not by a file name. For example you don't tell the OS
  "execute /usr/bin/foo". Instead you say "execute A45d9a21c3a7". The WASM binary, if it doesn't
  exist locally, is fetched from a peer-to-peer network similar to IPFS.

- There exists 3 core syscalls (send a message, send an answer, wait for a message), and
  everything else is done by passing messages between processes or between a process and the
  "kernel". Programs don't know who they are sending the message to.

- A program can register itself as a handler of an interface. Example of what an interface is:
  TCP/IP, files manager, threads manager, etc. Interfaces are referred by hash as well. Only one
  process can be a handler of an interface at any given point in time. For example, the process
  that handles TCP/IP registers itself as the handler of the TCP/IP interface. The user decides
  which process handles which interface.

- Low-level interfaces are handled by the kernel itself. On desktop, the kernel handles for example
  TCP/IP, UDP, file system, etc. by asking the host OS. On bare metal, the provided interfaces would
  be for example "interrupt handler manager", "PCI", etc. and the handler for the TCP/IP interface
  would be a regular WASM process that communicates with the PCI, Ethernet, etc. interfaces.

- For security purposes, the user could choose to grant or deny to access to interface on a
  per-program basis, much like Android/browsers/etc. do. Don't want "sudoku" to access TCP/IP?
  Deny it.

- Very few things are built in. No built-in concepts such as networking or files. Almost
  everything is done through interfaces.

- Interfaces are referred to by a hash built in a determinstic way based on the name of the
  interface and its messages. If you make a breaking change to an interface, it automatically
  becomes incompatible. There's no version number.

- The programs loader is itself just an interface handler. In other words, when the kernel wants to
  start a program, it sends an IPC message to a process that then returns the WASM bytecode.

# Current state

- Futures are working.
- WASM programs can use TCP/IP, but the implementation is very hacky.
- Building the IPFS-like network is currently blocked due to the lack of Rust ECDH library that compiles for WASM.
  The plan is to bypass this problem by not using encryption.
- There is a freestanding version of the kernel for the bare metal for x86_64.<|MERGE_RESOLUTION|>--- conflicted
+++ resolved
@@ -31,31 +31,22 @@
 ```
 rustup target add wasm32-wasi
 
-<<<<<<< HEAD
 # From the root directory of this repository (where the `arm-freestanding.json` file is located):
-RUST_TARGET_PATH=`pwd` cargo +nightly build -Z build-std=core,alloc --target arm-freestanding --package nametbd-standalone-kernel
+RUST_TARGET_PATH=`pwd` cargo +nightly build -Z build-std=core,alloc --target arm-freestanding --package redshirt-standalone-kernel
 
-# You now have a `target/arm-freestanding/debug/nametbd-standalone-kernel`.
+# You now have a `target/arm-freestanding/debug/redshirt-standalone-kernel`.
 # It can be loaded directly by QEMU:
-qemu-system-arm -M raspi2 -m 2048 -serial stdio -kernel ./target/arm-freestanding/debug/nametbd-standalone-kernel
+qemu-system-arm -M raspi2 -m 2048 -serial stdio -kernel ./target/arm-freestanding/debug/redshirt-standalone-kernel
 ```
 
 The freestanding kernel also supports x86_64:
 
 ```
-RUST_TARGET_PATH=`pwd` cargo +nightly build -Z build-std=core,alloc --target x86_64-multiboot2 --package nametbd-standalone-kernel
+RUST_TARGET_PATH=`pwd` cargo +nightly build -Z build-std=core,alloc --target x86_64-multiboot2 --package redshirt-standalone-kernel
 ```
 
 Unfortunately, the `-kernel` CLI option of QEMU doesn't support the multiboot2 standard (which we use). See https://github.com/tomaka/os/issues/75.
 You can however put the kernel on a CD-ROM, and boot from it:
-=======
-# From the root directory of this repository (where the `x86_64-multiboot2.json` file is located):
-RUST_TARGET_PATH=`pwd` cargo +nightly build -Z build-std=core,alloc --target x86_64-multiboot2 --package redshirt-standalone-kernel
-
-# You now have a `target/x86_64-multiboot2/debug/redshirt-standalone-kernel`.
-# It can be loaded directly by QEMU: (Note: that's not working, see https://github.com/tomaka/os/issues/75)
-qemu-system-x86_64 -kernel ./target/x86_64-multiboot2/debug/redshirt-standalone-kernel -m 1024
->>>>>>> 6376c654
 
 ```
 mkdir -p iso/boot/grub
