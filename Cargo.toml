--- conflicted
+++ resolved
@@ -17,11 +17,7 @@
     "interfaces/random",
     "interfaces/syscalls",
     "interfaces/system-time",
-<<<<<<< HEAD
-    "interfaces/threads",
-=======
     "interfaces/tcp",
->>>>>>> b12e4c0d
     "interfaces/time",
 ]
 
