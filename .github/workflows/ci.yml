--- conflicted
+++ resolved
@@ -223,7 +223,6 @@
       - name: Check modules intra-doc links
         run: RUSTDOCFLAGS="--deny broken_intra_doc_links" cargo doc --verbose --manifest-path modules/Cargo.toml --workspace --no-deps --document-private-items
 
-<<<<<<< HEAD
   cargo-deny:
     runs-on: ubuntu-latest
     strategy:
@@ -247,12 +246,11 @@
       with:
         command: check --config ./.github/workflows/cargo-deny.toml ${{ matrix.checks }}
         arguments: --workspace --all-features --manifest-path=./kernel/standalone-builder/Cargo.toml
-=======
+
   all-ci:
     # This dummy job depends on all the mandatory checks. It succeeds if and only if CI is
     # considered successful.
-    needs: [build-hosted, build-standalone, check-passive-node, fmt, intra-doc-links]
-    runs-on: ubuntu-latest
-    steps:
-     - run: echo Success
->>>>>>> 82c103cc
+    needs: [build-hosted, build-standalone, check-passive-node, fmt, intra-doc-links, cargo-deny]
+    runs-on: ubuntu-latest
+    steps:
+     - run: echo Success